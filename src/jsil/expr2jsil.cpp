/*******************************************************************\

Module: Jsil Language

Author: Michael Tautschnig, tautschn@amazon.com

\*******************************************************************/

/// \file
/// Jsil Language

#include "expr2jsil.h"
<<<<<<< HEAD
#include "expr2jsil_class.h"
=======

#include <ansi-c/expr2c_class.h>

class expr2jsilt:public expr2ct
{
public:
  explicit expr2jsilt(const namespacet &_ns):expr2ct(_ns) { }

protected:
};
>>>>>>> 48c5b108

std::string expr2jsil(const exprt &expr, const namespacet &ns)
{
  expr2jsilt expr2jsil(ns);
  expr2jsil.get_shorthands(expr);
  norep_pretty_printert norep;
  expr2jsil.set_next_pretty_printer(&norep);
  return expr2jsil.convert(expr);
}

std::string type2jsil(const typet &type, const namespacet &ns)
{
  expr2jsilt expr2jsil(ns);
  norep_pretty_printert norep;
  expr2jsil.set_next_pretty_printer(&norep);
  return expr2jsil.convert(type);
}<|MERGE_RESOLUTION|>--- conflicted
+++ resolved
@@ -10,20 +10,7 @@
 /// Jsil Language
 
 #include "expr2jsil.h"
-<<<<<<< HEAD
 #include "expr2jsil_class.h"
-=======
-
-#include <ansi-c/expr2c_class.h>
-
-class expr2jsilt:public expr2ct
-{
-public:
-  explicit expr2jsilt(const namespacet &_ns):expr2ct(_ns) { }
-
-protected:
-};
->>>>>>> 48c5b108
 
 std::string expr2jsil(const exprt &expr, const namespacet &ns)
 {
