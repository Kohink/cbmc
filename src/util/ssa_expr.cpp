/*******************************************************************\

Module:

Author: Daniel Kroening, kroening@kroening.com

\*******************************************************************/


#include <sstream>
#include <cassert>

#include <util/arith_tools.h>

#include "ssa_expr.h"

static void build_ssa_identifier_rec(
  const exprt &expr,
  const irep_idt &l0,
  const irep_idt &l1,
  const irep_idt &l2,
  std::ostream &os,
  std::ostream &l1_object_os)
{
  if(expr.id()==ID_member)
  {
    const member_exprt &member=to_member_expr(expr);

    build_ssa_identifier_rec(member.struct_op(), l0, l1, l2, os, l1_object_os);

    os << '.' << member.get_component_name();
  }
  else if(expr.id()==ID_index)
  {
    const index_exprt &index=to_index_expr(expr);

    build_ssa_identifier_rec(index.array(), l0, l1, l2, os, l1_object_os);

    mp_integer idx;
    if(to_integer(to_constant_expr(index.index()), idx))
      assert(false);

    os << '[' << idx << ']';
  }
  else if(expr.id()==ID_symbol)
  {
    auto symid=to_symbol_expr(expr).get_identifier();
    os << symid;
    l1_object_os << symid;

    if(!l0.empty())
    {
      os << '!' << l0;
      l1_object_os << '!' << l0;
    }

    if(!l1.empty())
    {
      os << '@' << l1;
      l1_object_os << '@' << l1;
    }

    if(!l2.empty())
      os << '#' << l2;
  }
  else
    assert(false);
}

<<<<<<< HEAD
/* Used to determine whether or not an identifier can be built
   * before trying and getting an exception */
bool ssa_exprt::can_build_identifier(const exprt &expr)
{
  if(expr.id()==ID_symbol)
    return true;
  else if(expr.id()==ID_member ||
          expr.id()==ID_index)
    return can_build_identifier(expr.op0());
  else
    return false;
}

/*******************************************************************\

Function: ssa_exprt::build_identifier

  Inputs:

 Outputs:

 Purpose:

\*******************************************************************/

=======
>>>>>>> e9349f87
std::pair<irep_idt, irep_idt> ssa_exprt::build_identifier(
  const exprt &expr,
  const irep_idt &l0,
  const irep_idt &l1,
  const irep_idt &l2)
{
  std::ostringstream oss;
  std::ostringstream l1_object_oss;

  build_ssa_identifier_rec(expr, l0, l1, l2, oss, l1_object_oss);

  return std::make_pair(irep_idt(oss.str()), irep_idt(l1_object_oss.str()));
}<|MERGE_RESOLUTION|>--- conflicted
+++ resolved
@@ -67,7 +67,6 @@
     assert(false);
 }
 
-<<<<<<< HEAD
 /* Used to determine whether or not an identifier can be built
    * before trying and getting an exception */
 bool ssa_exprt::can_build_identifier(const exprt &expr)
@@ -81,20 +80,6 @@
     return false;
 }
 
-/*******************************************************************\
-
-Function: ssa_exprt::build_identifier
-
-  Inputs:
-
- Outputs:
-
- Purpose:
-
-\*******************************************************************/
-
-=======
->>>>>>> e9349f87
 std::pair<irep_idt, irep_idt> ssa_exprt::build_identifier(
   const exprt &expr,
   const irep_idt &l0,
