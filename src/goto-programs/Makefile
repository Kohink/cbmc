--- conflicted
+++ resolved
@@ -3,6 +3,7 @@
       class_hierarchy.cpp \
       class_identifier.cpp \
       compute_called_functions.cpp \
+      convert_nondet.cpp \
       destructor.cpp \
       elf_reader.cpp \
       format_strings.cpp \
@@ -46,30 +47,23 @@
       remove_unused_functions.cpp \
       remove_vector.cpp \
       remove_virtual_functions.cpp \
+      replace_java_nondet.cpp \
       safety_checker.cpp \
       set_properties.cpp \
       show_goto_functions.cpp \
       show_goto_functions_json.cpp \
       show_goto_functions_xml.cpp \
-<<<<<<< HEAD
-      remove_static_init_loops.cpp \
-      remove_instanceof.cpp \
-      remove_const_function_pointers.cpp \
-      system_library_symbols.cpp \
-      string_refine_preprocess.cpp \
-      replace_java_nondet.cpp \
-      convert_nondet.cpp \
-=======
       show_properties.cpp \
       show_symbol_table.cpp \
       slice_global_inits.cpp \
       string_abstraction.cpp \
       string_instrumentation.cpp \
+      string_refine_preprocess.cpp \
+      system_library_symbols.cpp \
       vcd_goto_trace.cpp \
       wp.cpp \
       write_goto_binary.cpp \
       xml_goto_trace.cpp \
->>>>>>> 340a5ff6
       # Empty last line
 
 INCLUDES= -I ..
