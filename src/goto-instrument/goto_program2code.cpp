--- conflicted
+++ resolved
@@ -134,11 +134,7 @@
     system_headers.insert("stdarg.h");
 
     code_typet &code_type=
-<<<<<<< HEAD
-      to_code_type(symbol_table.get_writeable(func_name)->get().type);
-=======
       to_code_type(symbol_table.get_writeable_ref(func_name).type);
->>>>>>> 9e051771
     code_typet::parameterst &parameters=code_type.parameters();
 
     for(code_typet::parameterst::iterator
@@ -1673,13 +1669,9 @@
       return;
 
     symbolt &symbol=*symbol_table.get_writeable(identifier);
-<<<<<<< HEAD
-    assert(symbol.is_type);
-=======
     INVARIANT(
       symbol.is_type,
       "Symbol "+id2string(identifier)+" should be a type");
->>>>>>> 9e051771
 
     remove_const(symbol.type);
   }
