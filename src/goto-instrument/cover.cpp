/*******************************************************************\

Module: Coverage Instrumentation

Author: Daniel Kroening

Date: May 2016

\*******************************************************************/

#include <algorithm>
#include <iterator>
#include <unordered_set>

#include <util/format_number_range.h>
#include <util/prefix.h>
#include <util/string2int.h>
#include <util/cprover_prefix.h>
#include <util/config.h>

#include <json/json_parser.h>
#include <util/message.h>

#include "cover.h"

class basic_blockst
{
public:
  explicit basic_blockst(const goto_programt &_goto_program)
  {
    bool next_is_target=true;
    unsigned block_count=0;

    forall_goto_program_instructions(it, _goto_program)
    {
      if(next_is_target || it->is_target())
        block_count++;

      const irep_idt &line=it->source_location.get_line();
      if(!line.empty())
        block_line_cover_map[block_count]
          .insert(unsafe_string2unsigned(id2string(line)));

      block_map[it]=block_count;

      if(!it->source_location.is_nil() &&
         source_location_map.find(block_count)==source_location_map.end())
        source_location_map[block_count]=it->source_location;

      next_is_target=
#if 0
        // Disabled for being too messy
        it->is_goto() || it->is_function_call() || it->is_assume();
#else
        it->is_goto() || it->is_function_call();
#endif
    }

    // create list of covered lines as CSV string and set as property of source
    // location of basic block, compress to ranges if applicable
    format_number_ranget format_lines;
    for(const auto &cover_set : block_line_cover_map)
    {
      assert(!cover_set.second.empty());
      std::vector<unsigned>
        line_list{cover_set.second.begin(), cover_set.second.end()};

      std::string covered_lines=format_lines(line_list);
      source_location_map[cover_set.first]
        .set_basic_block_covered_lines(covered_lines);
    }
  }

  // map program locations to block numbers
  typedef std::map<goto_programt::const_targett, unsigned> block_mapt;
  block_mapt block_map;

  // map block numbers to source code locations
  typedef std::map<unsigned, source_locationt> source_location_mapt;
  source_location_mapt source_location_map;

  // map block numbers to set of line numbers
  typedef std::map<unsigned, std::unordered_set<unsigned> >
    block_line_cover_mapt;
  block_line_cover_mapt block_line_cover_map;

  inline unsigned operator[](goto_programt::const_targett t)
  {
    return block_map[t];
  }

  void output(std::ostream &out)
  {
    for(block_mapt::const_iterator
        b_it=block_map.begin();
        b_it!=block_map.end();
        b_it++)
      out << b_it->first->source_location
          << " -> " << b_it->second
          << '\n';
  }
};

/*******************************************************************\

Function: coverage_goalst::get_coverage

  Inputs:

 Outputs:

 Purpose:

\*******************************************************************/

bool coverage_goalst::get_coverage_goals(
  const std::string &coverage_file,
  message_handlert &message_handler,
  coverage_goalst &goals)
{
  jsont json;
  source_locationt source_location;

  // check coverage file
  if(parse_json(coverage_file, message_handler, json))
  {
    messaget message(message_handler);
    message.error() << coverage_file << " file is not a valid json file"
                    << messaget::eom;
    return true;
  }

  // make sure that we have an array of elements
  if(!json.is_array())
  {
    messaget message(message_handler);
    message.error() << "expecting an array in the " <<  coverage_file
                    << " file, but got "
                    << json << messaget::eom;
    return true;
  }

  for(const auto &goal : json.array)
  {
    // get the file of each existing goal
    irep_idt file=goal["file"].value;
    source_location.set_file(file);

    // get the function of each existing goal
    irep_idt function=goal["function"].value;
    source_location.set_function(function);

    // get the lines array
    if(goal["lines"].is_array())
    {
      for(const auto &line_json : goal["lines"].array)
      {
        // get the line of each existing goal
        irep_idt line=line_json["number"].value;
        source_location.set_line(line);
        goals.add_goal(source_location);
      }
    }
  }
  return false;
}

/*******************************************************************\

Function: coverage_goalst::add_goal

  Inputs:

 Outputs:

 Purpose:

\*******************************************************************/

void coverage_goalst::add_goal(source_locationt goal)
{
  existing_goals.push_back(goal);
}

/*******************************************************************\

Function: coverage_goalst::is_existing_goal

  Inputs:

 Outputs:

 Purpose:

\*******************************************************************/

bool coverage_goalst::is_existing_goal(source_locationt source_location) const
{
  for(const auto &existing_loc : existing_goals)
  {
    if(source_location.get_file()==existing_loc.get_file() &&
       source_location.get_function()==existing_loc.get_function() &&
       source_location.get_line()==existing_loc.get_line())
      return true;
  }
  return false;
}

/*******************************************************************\

Function: as_string

  Inputs:

 Outputs:

 Purpose:

\*******************************************************************/

const char *as_string(coverage_criteriont c)
{
  switch(c)
  {
  case coverage_criteriont::LOCATION: return "location";
  case coverage_criteriont::BRANCH: return "branch";
  case coverage_criteriont::DECISION: return "decision";
  case coverage_criteriont::CONDITION: return "condition";
  case coverage_criteriont::PATH: return "path";
  case coverage_criteriont::MCDC: return "MC/DC";
  case coverage_criteriont::ASSERTION: return "assertion";
  case coverage_criteriont::COVER: return "cover instructions";
  default: return "";
  }
}

/*******************************************************************\

Function: is_condition

  Inputs:

 Outputs:

 Purpose:

\*******************************************************************/

bool is_condition(const exprt &src)
{
  if(src.type().id()!=ID_bool)
    return false;

  // conditions are 'atomic predicates'
  if(src.id()==ID_and || src.id()==ID_or ||
     src.id()==ID_not || src.id()==ID_implies)
    return false;

  return true;
}

/*******************************************************************\

Function: collect_conditions_rec

  Inputs:

 Outputs:

 Purpose:

\*******************************************************************/

void collect_conditions_rec(const exprt &src, std::set<exprt> &dest)
{
  if(src.id()==ID_address_of)
  {
    return;
  }

  for(const auto &op : src.operands())
    collect_conditions_rec(op, dest);

  if(is_condition(src) && !src.is_constant())
    dest.insert(src);
}

/*******************************************************************\

Function: collect_conditions

  Inputs:

 Outputs:

 Purpose:

\*******************************************************************/

std::set<exprt> collect_conditions(const exprt &src)
{
  std::set<exprt> result;
  collect_conditions_rec(src, result);
  return result;
}

/*******************************************************************\

Function: collect_conditions

  Inputs:

 Outputs:

 Purpose:

\*******************************************************************/

std::set<exprt> collect_conditions(const goto_programt::const_targett t)
{
  switch(t->type)
  {
  case GOTO:
  case ASSERT:
    return collect_conditions(t->guard);

  case ASSIGN:
  case FUNCTION_CALL:
    return collect_conditions(t->code);

  default:
    {
    }
  }

  return std::set<exprt>();
}

/*******************************************************************\

Function: collect_operands

  Inputs:

 Outputs:

 Purpose:

\*******************************************************************/

void collect_operands(const exprt &src, std::vector<exprt> &dest)
{
  for(const exprt &op : src.operands())
  {
    if(op.id()==src.id())
      collect_operands(op, dest);
    else
      dest.push_back(op);
  }
}

/*******************************************************************\

Function: collect_mcdc_controlling_rec

  Inputs:

 Outputs:

 Purpose: To recursively collect controlling exprs for
          for mcdc coverage.

\*******************************************************************/

void collect_mcdc_controlling_rec(
  const exprt &src,
  const std::vector<exprt> &conditions,
  std::set<exprt> &result)
{
  // src is conjunction (ID_and) or disjunction (ID_or)
  if(src.id()==ID_and ||
     src.id()==ID_or)
  {
    std::vector<exprt> operands;
    collect_operands(src, operands);

    if(operands.size()==1)
    {
      exprt e=*operands.begin();
      collect_mcdc_controlling_rec(e, conditions, result);
    }
    else if(!operands.empty())
    {
      for(std::size_t i=0; i<operands.size(); i++)
      {
        const exprt op=operands[i];

        if(is_condition(op))
        {
          if(src.id()==ID_or)
          {
            std::vector<exprt> others1, others2;
            if(!conditions.empty())
            {
              others1.push_back(conjunction(conditions));
              others2.push_back(conjunction(conditions));
            }

            for(std::size_t j=0; j<operands.size(); j++)
            {
              others1.push_back(not_exprt(operands[j]));
              if(i!=j)
                others2.push_back(not_exprt(operands[j]));
              else
                others2.push_back((operands[j]));
            }

            result.insert(conjunction(others1));
            result.insert(conjunction(others2));
            continue;
          }

          std::vector<exprt> o=operands;

          // 'o[i]' needs to be true and false
          std::vector<exprt> new_conditions=conditions;
          new_conditions.push_back(conjunction(o));
          result.insert(conjunction(new_conditions));

          o[i].make_not();
          new_conditions.back()=conjunction(o);
          result.insert(conjunction(new_conditions));
        }
        else
        {
          std::vector<exprt> others;
          others.reserve(operands.size()-1);

          for(std::size_t j=0; j<operands.size(); j++)
            if(i!=j)
            {
              if(src.id()==ID_or)
                others.push_back(not_exprt(operands[j]));
              else
                others.push_back(operands[j]);
            }

          exprt c=conjunction(others);
          std::vector<exprt> new_conditions=conditions;
          new_conditions.push_back(c);

          collect_mcdc_controlling_rec(op, new_conditions, result);
        }
      }
    }
  }
  else if(src.id()==ID_not)
  {
    exprt e=to_not_expr(src).op();
    if(!is_condition(e))
      collect_mcdc_controlling_rec(e, conditions, result);
    else
    {
      // to store a copy of ''src''
      std::vector<exprt> new_conditions1=conditions;
      new_conditions1.push_back(src);
      result.insert(conjunction(new_conditions1));

      // to store a copy of its negation, i.e., ''e''
      std::vector<exprt> new_conditions2=conditions;
      new_conditions2.push_back(e);
      result.insert(conjunction(new_conditions2));
    }
  }
  else
  {
    /**
     * It may happen that ''is_condition(src)'' is valid,
     * but we ignore this case here as it can be handled
     * by the routine decision/condition detection.
     **/
  }
}

/*******************************************************************\

Function: collect_mcdc_controlling

  Inputs:

 Outputs:

 Purpose:

\*******************************************************************/

std::set<exprt> collect_mcdc_controlling(
  const std::set<exprt> &decisions)
{
  std::set<exprt> result;

  for(const auto &d : decisions)
    collect_mcdc_controlling_rec(d, { }, result);

  return result;
}

/*******************************************************************\

Function: replacement_conjunction

  Inputs:

 Outputs:

 Purpose: To replace the i-th expr of ''operands'' with each
          expr inside ''replacement_exprs''.

\*******************************************************************/

std::set<exprt> replacement_conjunction(
  const std::set<exprt> &replacement_exprs,
  const std::vector<exprt> &operands,
  const std::size_t i)
{
  std::set<exprt> result;
  for(auto &y : replacement_exprs)
  {
    std::vector<exprt> others;
    for(std::size_t j=0; j<operands.size(); j++)
      if(i!=j)
        others.push_back(operands[j]);

    others.push_back(y);
    exprt c=conjunction(others);
    result.insert(c);
  }
  return result;
}

/*******************************************************************\

Function: collect_mcdc_controlling_nested

  Inputs:

 Outputs:

 Purpose: This nested method iteratively applies
          ''collect_mcdc_controlling'' to every non-atomic expr
          within a decision

\*******************************************************************/

std::set<exprt> collect_mcdc_controlling_nested(
  const std::set<exprt> &decisions)
{
  // To obtain the 1st-level controlling conditions
  std::set<exprt> controlling=collect_mcdc_controlling(decisions);

  std::set<exprt> result;
  // For each controlling condition, to check if it contains
  // non-atomic exprs
  for(auto &src : controlling)
  {
    std::set<exprt> s1, s2;
    /**
     * The final controlling conditions resulted from ''src''
     * will be stored in ''s1''; ''s2'' is usd to hold the
     * temporary expansion.
     **/
    s1.insert(src);

    // dual-loop structure to eliminate complex
    // non-atomic-conditional terms
    while(true)
    {
      bool changed=false;
      // the 2nd loop
      for(auto &x : s1)
      {
        // if ''x'' is atomic conditional term, there
        // is no expansion
        if(is_condition(x))
        {
          s2.insert(x);
          continue;
        }
        // otherwise, we apply the ''nested'' method to
        // each of its operands
        std::vector<exprt> operands;
        collect_operands(x, operands);

        for(std::size_t i=0; i<operands.size(); i++)
        {
          std::set<exprt> res;
          /**
           * To expand an operand if it is not atomic,
           * and label the ''changed'' flag; the resulted
           * expansion of such an operand is stored in ''res''.
           **/
          if(operands[i].id()==ID_not)
          {
            exprt no=operands[i].op0();
            if(!is_condition(no))
            {
              changed=true;
              std::set<exprt> ctrl_no;
              ctrl_no.insert(no);
              res=collect_mcdc_controlling(ctrl_no);
            }
          }
          else if(!is_condition(operands[i]))
          {
            changed=true;
            std::set<exprt> ctrl;
            ctrl.insert(operands[i]);
            res=collect_mcdc_controlling(ctrl);
          }

          // To replace a non-atomic expr with its expansion
          std::set<exprt> co=
            replacement_conjunction(res, operands, i);
          s2.insert(co.begin(), co.end());
          if(!res.empty())
            break;
        }
        // if there is no change x.r.t current operands of ''x'',
        // i.e., they are all atomic, we reserve ''x''
        if(!changed)
          s2.insert(x);
      }
      // update ''s1'' and check if change happens
      s1=s2;
      if(!changed)
        break;
      s2.clear();
    }

    // The expansions of each ''src'' should be added into
    // the ''result''
    result.insert(s1.begin(), s1.end());
  }

  return result;
}

/*******************************************************************\

Function: sign_of_expr

  Inputs: E should be the pre-processed output by
          ''collect_mcdc_controlling_nested''

 Outputs: +1 : not negated
          -1 : negated

 Purpose: The sign of expr ''e'' within the super-expr ''E''

\*******************************************************************/

std::set<signed> sign_of_expr(const exprt &e, const exprt &E)
{
  std::set<signed> signs;

  // At fist, we pre-screen the case such that ''E''
  // is an atomic condition
  if(is_condition(E))
  {
    if(e==E)
      signs.insert(+1);
    return signs;
  }

  // or, ''E'' is the negation of ''e''?
  if(E.id()==ID_not)
  {
    if(e==E.op0())
    {
      signs.insert(-1);
      return signs;
    }
  }

  /**
   * In the general case, we analyze each operand of ''E''.
   **/
  std::vector<exprt> ops;
  collect_operands(E, ops);
  for(auto &x : ops)
  {
    exprt y(x);
    if(y==e)
      signs.insert(+1);
    else if(y.id()==ID_not)
    {
      y.make_not();
      if(y==e)
        signs.insert(-1);
      if(!is_condition(y))
      {
        std::set<signed> re=sign_of_expr(e, y);
        signs.insert(re.begin(), re.end());
      }
    }
    else if(!is_condition(y))
    {
      std::set<signed> re=sign_of_expr(e, y);
      signs.insert(re.begin(), re.end());
    }
  }

  return signs;
}

/*******************************************************************\

Function: remove_repetition

  Inputs:

 Outputs:

 Purpose: After the ''collect_mcdc_controlling_nested'', there
          can be the recurrence of the same expr in the resulted
          set of exprs, and this method will remove the
          repetitive ones.

\*******************************************************************/

void remove_repetition(std::set<exprt> &exprs)
{
  // to obtain the set of atomic conditions
  std::set<exprt> conditions;
  for(auto &x : exprs)
  {
    std::set<exprt> new_conditions=collect_conditions(x);
    conditions.insert(new_conditions.begin(), new_conditions.end());
  }
  // exprt that contains multiple (inconsistent) signs should
  // be removed
  std::set<exprt> new_exprs;
  for(auto &x : exprs)
  {
    bool kept=true;
    for(auto &c : conditions)
    {
      std::set<signed> signs=sign_of_expr(c, x);
      if(signs.size()>1)
      {
        kept=false;
        break;
      }
    }
    if(kept)
      new_exprs.insert(x);
  }
  exprs=new_exprs;
  new_exprs.clear();

  for(auto &x : exprs)
  {
    bool red=false;
    /**
     * To check if ''x'' is identical with some
     * expr in ''new_exprs''. Two exprs ''x''
     * and ''y'' are identical iff they have the
     * same sign for every atomic condition ''c''.
     **/
    for(auto &y : new_exprs)
    {
      bool iden=true;
      for(auto &c : conditions)
      {
        std::set<signed> signs1=sign_of_expr(c, x);
        std::set<signed> signs2=sign_of_expr(c, y);
        int s1=signs1.size(), s2=signs2.size();
        // it is easy to check non-equivalence;
        if(s1!=s2)
        {
          iden=false;
          break;
        }
        else
        {
          if(s1==0 && s2==0)
            continue;
          // it is easy to check non-equivalence
          if(*(signs1.begin())!=*(signs2.begin()))
          {
            iden=false;
            break;
          }
        }
      }
      /**
       * If ''x'' is found identical w.r.t some
       * expr in ''new_conditions, we label it
       * and break.
       **/
      if(iden)
      {
        red=true;
        break;
      }
    }
    // an expr is added into ''new_exprs''
    // if it is not found repetitive
    if(!red)
      new_exprs.insert(x);
  }

  // update the original ''exprs''
  exprs=new_exprs;
}

/*******************************************************************\

Function: eval_expr

  Inputs:

 Outputs:

 Purpose: To evaluate the value of expr ''src'', according to
          the atomic expr values

\*******************************************************************/

bool eval_expr(
  const std::map<exprt, signed> &atomic_exprs,
  const exprt &src)
{
  std::vector<exprt> operands;
  collect_operands(src, operands);
  // src is AND
  if(src.id()==ID_and)
  {
    for(auto &x : operands)
      if(!eval_expr(atomic_exprs, x))
        return false;
    return true;
  }
  // src is OR
  else if(src.id()==ID_or)
  {
    std::size_t fcount=0;

    for(auto &x : operands)
      if(!eval_expr(atomic_exprs, x))
        fcount++;

    if(fcount<operands.size())
      return true;
    else
      return false;
  }
  // src is NOT
  else if(src.id()==ID_not)
  {
    exprt no_op(src);
    no_op.make_not();
    return !eval_expr(atomic_exprs, no_op);
  }
  else // if(is_condition(src))
  {
    // ''src'' should be guaranteed to be consistent
    // with ''atomic_exprs''
    if(atomic_exprs.find(src)->second==+1)
      return true;
    else // if(atomic_exprs.find(src)->second==-1)
      return false;
  }
}

/*******************************************************************\

Function: values_of_atomic_exprs

  Inputs:

 Outputs:

 Purpose: To obtain values of atomic exprs within the super expr

\*******************************************************************/

std::map<exprt, signed> values_of_atomic_exprs(
  const exprt &e,
  const std::set<exprt> &conditions)
{
  std::map<exprt, signed> atomic_exprs;
  for(auto &c : conditions)
  {
    std::set<signed> signs=sign_of_expr(c, e);
    if(signs.empty())
    {
      // ''c'' is not contained in ''e''
      atomic_exprs.insert(std::pair<exprt, signed>(c, 0));
      continue;
    }
    // we do not consider inconsistent expr ''e''
    if(signs.size()!=1)
      continue;

    atomic_exprs.insert(
      std::pair<exprt, signed>(c, *signs.begin()));
  }
  return atomic_exprs;
}

/*******************************************************************\

Function: is_mcdc_pair

  Inputs:

 Outputs:

 Purpose: To check if the two input controlling exprs are mcdc
          pairs regarding an atomic expr ''c''. A mcdc pair of
          (e1, e2) regarding ''c'' means that ''e1'' and ''e2''
          result in different ''decision'' values, and this is
          caused by the different choice of ''c'' value.

\*******************************************************************/

bool is_mcdc_pair(
  const exprt &e1,
  const exprt &e2,
  const exprt &c,
  const std::set<exprt> &conditions,
  const exprt &decision)
{
  // An controlling expr cannot be mcdc pair of itself
  if(e1==e2)
    return false;

  // To obtain values of each atomic condition within ''e1''
  // and ''e2''
  std::map<exprt, signed> atomic_exprs_e1=
    values_of_atomic_exprs(e1, conditions);
  std::map<exprt, signed> atomic_exprs_e2=
    values_of_atomic_exprs(e2, conditions);

  // the sign of ''c'' inside ''e1'' and ''e2''
  signed cs1=atomic_exprs_e1.find(c)->second;
  signed cs2=atomic_exprs_e2.find(c)->second;
  // a mcdc pair should both contain ''c'', i.e., sign=+1 or -1
  if(cs1==0 || cs2==0)
    return false;

  // A mcdc pair regarding an atomic expr ''c''
  // should have different values of ''c''
  if(cs1==cs2)
    return false;

  // A mcdc pair should result in different ''decision''
  if(eval_expr(atomic_exprs_e1, decision)==
     eval_expr(atomic_exprs_e2, decision))
    return false;

  /**
   *  A mcdc pair of controlling exprs regarding ''c''
   *  can have different values for only one atomic
   *  expr, i.e., ''c''. Otherwise, they are not
   *  a mcdc pair.
   **/
  int diff_count=0;
  auto e1_it=atomic_exprs_e1.begin();
  auto e2_it=atomic_exprs_e2.begin();
  while(e1_it!=atomic_exprs_e1.end())
  {
    if(e1_it->second!=e2_it->second)
    diff_count++;
    if(diff_count>1)
      break;
    e1_it++;
    e2_it++;
  }

  if(diff_count==1)
    return true;
  else
    return false;
}

/*******************************************************************\

Function: has_mcdc_pair

  Inputs:

 Outputs:

 Purpose: To check if we can find the mcdc pair of the
          input ''expr_set'' regarding the atomic expr ''c''

\*******************************************************************/

bool has_mcdc_pair(
  const exprt &c,
  const std::set<exprt> &expr_set,
  const std::set<exprt> &conditions,
  const exprt &decision)
{
  for(auto y1 : expr_set)
  {
    for(auto y2 : expr_set)
    {
      if(is_mcdc_pair(y1, y2, c, conditions, decision))
      {
        return true;
      }
    }
  }
  return false;
}

/*******************************************************************\

Function: minimize_mcdc_controlling

  Inputs: The input ''controlling'' should have been processed by
          ''collect_mcdc_controlling_nested''
                  and
          ''remove_repetition''

 Outputs:

 Purpose: This method minimizes the controlling conditions for
          mcdc coverage. The minimum is in a sense that by deleting
          any controlling condition in the set, the mcdc coverage
          for the decision will be not complete.

\*******************************************************************/

void minimize_mcdc_controlling(
  std::set<exprt> &controlling,
  const exprt &decision)
{
  // to obtain the set of atomic conditions
  std::set<exprt> conditions;
  for(auto &x : controlling)
  {
    std::set<exprt> new_conditions=collect_conditions(x);
    conditions.insert(new_conditions.begin(), new_conditions.end());
  }

  while(true)
  {
    std::set<exprt> new_controlling;
    bool ctrl_update=false;
    /**
     * Iteratively, we test that after removing an item ''x''
     * from the ''controlling'', can a complete mcdc coverage
     * over ''decision'' still be reserved?
     *
     * If yes, we update ''controlling'' with the
     * ''new_controlling'' without ''x''; otherwise, we should
     * keep ''x'' within ''controlling''.
     *
     * If in the end all elements ''x'' in ''controlling'' are
     * reserved, this means that current ''controlling'' set is
     * minimum and the ''while'' loop should be breaked.
     *
     * Note:  implementaion here for the above procedure is
     *        not (meant to be) optimal.
     **/
    for(auto &x : controlling)
    {
      // To create a new ''controlling'' set without ''x''
      new_controlling.clear();
      for(auto &y : controlling)
        if(y!=x)
          new_controlling.insert(y);

      bool removing_x=true;
      // For each atomic expr condition ''c'', to check if its is
      // covered by at least a mcdc pair.
      for(auto &c : conditions)
      {
        bool cOK=
          has_mcdc_pair(c, new_controlling, conditions, decision);
        /**
         *  If there is no mcdc pair for an atomic condition ''c'',
         *  then ''x'' should not be removed from the original
         *  ''controlling'' set
         **/
        if(!cOK)
        {
          removing_x=false;
          break;
        }
      }

      // If ''removing_x'' is valid, it is safe to remove ''x''
      // from the original ''controlling''
      if(removing_x)
      {
        ctrl_update=true;
        break;
      }
    }
    // Update ''controlling'' or break the while loop
    if(ctrl_update)
    {
      controlling=new_controlling;
    }
    else
      break;
  }
}

/*******************************************************************\

Function: collect_decisions_rec

  Inputs:

 Outputs:

 Purpose:

\*******************************************************************/

void collect_decisions_rec(const exprt &src, std::set<exprt> &dest)
{
  if(src.id()==ID_address_of)
  {
    return;
  }

  if(src.type().id()==ID_bool)
  {
    if(src.is_constant())
    {
      // ignore me
    }
    else if(src.id()==ID_not)
    {
      collect_decisions_rec(src.op0(), dest);
    }
    else
    {
      dest.insert(src);
    }
  }
  else
  {
    for(const auto &op : src.operands())
      collect_decisions_rec(op, dest);
  }
}

/*******************************************************************\

Function: collect_decisions

  Inputs:

 Outputs:

 Purpose:

\*******************************************************************/

std::set<exprt> collect_decisions(const exprt &src)
{
  std::set<exprt> result;
  collect_decisions_rec(src, result);
  return result;
}

/*******************************************************************\

Function: collect_decisions

  Inputs:

 Outputs:

 Purpose:

\*******************************************************************/

std::set<exprt> collect_decisions(const goto_programt::const_targett t)
{
  switch(t->type)
  {
  case GOTO:
  case ASSERT:
    return collect_decisions(t->guard);

  case ASSIGN:
  case FUNCTION_CALL:
    return collect_decisions(t->code);

  default:
    {
    }
  }

  return std::set<exprt>();
}

/*******************************************************************\

Function: instrument_cover_goals

  Inputs:

 Outputs:

 Purpose:

\*******************************************************************/

void instrument_cover_goals(
  const symbol_tablet &symbol_table,
  goto_programt &goto_program,
  coverage_criteriont criterion,
  bool function_only)
{
  coverage_goalst goals; // empty already covered goals
  instrument_cover_goals(
    symbol_table,
    goto_program,
    criterion,
    goals,
    function_only,
    false);
}

/*******************************************************************\

Function: program_is_trivial

  Inputs: Program `goto_program`

 Outputs: Returns true if trivial

 Purpose: Call a goto_program trivial unless it has:
          * Any declarations
          * At least 2 branches
          * At least 5 assignments

\*******************************************************************/

bool program_is_trivial(const goto_programt &goto_program)
{
  unsigned long count_assignments=0, count_goto=0;
  forall_goto_program_instructions(i_it, goto_program)
  {
    if(i_it->is_goto())
    {
      if((++count_goto)>=2)
        return false;
    }
    else if(i_it->is_assign())
    {
      if((++count_assignments)>=5)
        return false;
    }
    else if(i_it->is_decl())
      return false;
  }

  return true;
}

/*******************************************************************\

Function: instrument_cover_goals

  Inputs:

 Outputs:

 Purpose:

\*******************************************************************/

void instrument_cover_goals(
  const symbol_tablet &symbol_table,
  goto_programt &goto_program,
  coverage_criteriont criterion,
  const coverage_goalst &goals,
  bool function_only,
  bool ignore_trivial)
{
  // exclude trivial coverage goals of a goto program
  if(ignore_trivial && program_is_trivial(goto_program))
    return;

  const namespacet ns(symbol_table);
  basic_blockst basic_blocks(goto_program);
  std::set<unsigned> blocks_done;

  // ignore if built-in library
  if(!goto_program.instructions.empty() &&
     goto_program.instructions.front().source_location.is_built_in())
    return;

  const irep_idt coverage_criterion=as_string(criterion);
  const irep_idt property_class="coverage";

  Forall_goto_program_instructions(i_it, goto_program)
  {
    std::string curr_function = id2string(i_it->function);

    // if the --cover-function-only flag is set, then we only add coverage
    // instrumentation for the entry function
    bool cover_curr_function=
      !function_only ||
      curr_function.find(config.main)!=std::string::npos;

    switch(criterion)
    {
    case coverage_criteriont::ASSERTION:
      // turn into 'assert(false)' to avoid simplification
      if(i_it->is_assert() && cover_curr_function)
      {
        i_it->guard=false_exprt();
        i_it->source_location.set(ID_coverage_criterion, coverage_criterion);
        i_it->source_location.set_property_class(property_class);
        i_it->source_location.set_function(i_it->function);
      }
      break;

    case coverage_criteriont::COVER:
      // turn __CPROVER_cover(x) into 'assert(!x)'
      if(i_it->is_function_call() && cover_curr_function)
      {
        const code_function_callt &code_function_call=
          to_code_function_call(i_it->code);
        if(code_function_call.function().id()==ID_symbol &&
           to_symbol_expr(code_function_call.function()).get_identifier()==
           "__CPROVER_cover" &&
           code_function_call.arguments().size()==1)
        {
          const exprt c=code_function_call.arguments()[0];
          std::string comment="condition `"+from_expr(ns, "", c)+"'";
          i_it->guard=not_exprt(c);
          i_it->type=ASSERT;
          i_it->code.clear();
          i_it->source_location.set_comment(comment);
          i_it->source_location.set(ID_coverage_criterion, coverage_criterion);
          i_it->source_location.set_property_class(property_class);
          i_it->source_location.set_function(i_it->function);
        }
      }
      else if(i_it->is_assert())
        i_it->make_skip();
      break;

    case coverage_criteriont::LOCATION:
      if(i_it->is_assert())
        i_it->make_skip();

      {
        unsigned block_nr=basic_blocks[i_it];
        if(blocks_done.insert(block_nr).second)
        {
          std::string b=std::to_string(block_nr);
          std::string id=id2string(i_it->function)+"#"+b;
          source_locationt source_location=
            basic_blocks.source_location_map[block_nr];

<<<<<<< HEAD
          // check whether the current goal already exists
          if(!goals.is_existing_goal(source_location) &&
             !source_location.get_file().empty() &&
             source_location.get_file()[0]!='<' &&
             cover_curr_function)
=======
          if(!source_location.get_file().empty() &&
             !source_location.is_built_in())
>>>>>>> c4412e92
          {
            std::string comment=
              "function "+id2string(i_it->function)+" block "+b;
            const irep_idt function=i_it->function;
            goto_program.insert_before_swap(i_it);
            i_it->make_assertion(false_exprt());
            i_it->source_location=source_location;
            i_it->source_location.set_comment(comment);
            i_it->source_location.set(
              ID_coverage_criterion, coverage_criterion);
            i_it->source_location.set_property_class(property_class);
            i_it->source_location.set_function(function);
            i_it++;
          }
        }
      }
      break;

    case coverage_criteriont::BRANCH:
      if(i_it->is_assert())
        i_it->make_skip();

      if(i_it==goto_program.instructions.begin() &&
         cover_curr_function)
      {
        // we want branch coverage to imply 'entry point of function'
        // coverage
        std::string comment=
          "function "+id2string(i_it->function)+" entry point";

        source_locationt source_location=i_it->source_location;

        goto_programt::targett t=goto_program.insert_before(i_it);
        t->make_assertion(false_exprt());
        t->source_location=source_location;
        t->source_location.set_comment(comment);
        t->source_location.set(ID_coverage_criterion, coverage_criterion);
        t->source_location.set_property_class(property_class);
        t->source_location.set_function(i_it->function);
      }

<<<<<<< HEAD
      if(i_it->is_goto() && !i_it->guard.is_true() && cover_curr_function)
=======
      if(i_it->is_goto() && !i_it->guard.is_true() &&
         !i_it->source_location.is_built_in())
>>>>>>> c4412e92
      {
        std::string b=std::to_string(basic_blocks[i_it]);
        std::string true_comment=
          "function "+id2string(i_it->function)+" block "+b+" branch true";
        std::string false_comment=
          "function "+id2string(i_it->function)+" block "+b+" branch false";

        exprt guard=i_it->guard;
        source_locationt source_location=i_it->source_location;
        source_location.set_function(i_it->function);

        goto_program.insert_before_swap(i_it);
        i_it->make_assertion(not_exprt(guard));
        i_it->source_location=source_location;
        i_it->source_location.set_comment(true_comment);
        i_it->source_location.set(ID_coverage_criterion, coverage_criterion);
        i_it->source_location.set_property_class(property_class);

        goto_program.insert_before_swap(i_it);
        i_it->make_assertion(guard);
        i_it->source_location=source_location;
        i_it->source_location.set_comment(false_comment);
        i_it->source_location.set(ID_coverage_criterion, coverage_criterion);
        i_it->source_location.set_property_class(property_class);

        i_it++;
        i_it++;
      }
      break;

    case coverage_criteriont::CONDITION:
      if(i_it->is_assert())
        i_it->make_skip();

      // Conditions are all atomic predicates in the programs.
<<<<<<< HEAD
      if(cover_curr_function)
=======
      if(!i_it->source_location.is_built_in())
>>>>>>> c4412e92
      {
        const std::set<exprt> conditions=collect_conditions(i_it);

        const source_locationt source_location=i_it->source_location;

        for(const auto &c : conditions)
        {
          const std::string c_string=from_expr(ns, "", c);

          const std::string comment_t="condition `"+c_string+"' true";
          const irep_idt function=i_it->function;
          goto_program.insert_before_swap(i_it);
          i_it->make_assertion(c);
          i_it->source_location=source_location;
          i_it->source_location.set_comment(comment_t);
          i_it->source_location.set(ID_coverage_criterion, coverage_criterion);
          i_it->source_location.set_property_class(property_class);
          i_it->source_location.set_function(function);

          const std::string comment_f="condition `"+c_string+"' false";
          goto_program.insert_before_swap(i_it);
          i_it->make_assertion(not_exprt(c));
          i_it->source_location=source_location;
          i_it->source_location.set_comment(comment_f);
          i_it->source_location.set(ID_coverage_criterion, coverage_criterion);
          i_it->source_location.set_property_class(property_class);
          i_it->source_location.set_function(function);
        }

        for(std::size_t i=0; i<conditions.size()*2; i++)
          i_it++;
      }
      break;

    case coverage_criteriont::DECISION:
      if(i_it->is_assert())
        i_it->make_skip();

      // Decisions are maximal Boolean combinations of conditions.
<<<<<<< HEAD
      if(cover_curr_function)
=======
      if(!i_it->source_location.is_built_in())
>>>>>>> c4412e92
      {
        const std::set<exprt> decisions=collect_decisions(i_it);

        const source_locationt source_location=i_it->source_location;

        for(const auto &d : decisions)
        {
          const std::string d_string=from_expr(ns, "", d);

          const std::string comment_t="decision `"+d_string+"' true";
          const irep_idt function=i_it->function;
          goto_program.insert_before_swap(i_it);
          i_it->make_assertion(d);
          i_it->source_location=source_location;
          i_it->source_location.set_comment(comment_t);
          i_it->source_location.set(ID_coverage_criterion, coverage_criterion);
          i_it->source_location.set_property_class(property_class);
          i_it->source_location.set_function(function);

          const std::string comment_f="decision `"+d_string+"' false";
          goto_program.insert_before_swap(i_it);
          i_it->make_assertion(not_exprt(d));
          i_it->source_location=source_location;
          i_it->source_location.set_comment(comment_f);
          i_it->source_location.set(ID_coverage_criterion, coverage_criterion);
          i_it->source_location.set_property_class(property_class);
          i_it->source_location.set_function(function);
        }

        for(std::size_t i=0; i<decisions.size()*2; i++)
          i_it++;
      }
      break;

    case coverage_criteriont::MCDC:
      if(i_it->is_assert())
        i_it->make_skip();

      // 1. Each entry and exit point is invoked
      // 2. Each decision takes every possible outcome
      // 3. Each condition in a decision takes every possible outcome
      // 4. Each condition in a decision is shown to independently
      //    affect the outcome of the decision.
<<<<<<< HEAD
      if(cover_curr_function)
=======
      if(!i_it->source_location.is_built_in())
>>>>>>> c4412e92
      {
        const std::set<exprt> conditions=collect_conditions(i_it);
        const std::set<exprt> decisions=collect_decisions(i_it);

        std::set<exprt> both;
        std::set_union(
          conditions.begin(),
          conditions.end(),
          decisions.begin(),
          decisions.end(),
          inserter(both, both.end()));

        const source_locationt source_location=i_it->source_location;

        for(const auto &p : both)
        {
          bool is_decision=decisions.find(p)!=decisions.end();
          bool is_condition=conditions.find(p)!=conditions.end();

          std::string description=
            (is_decision && is_condition)?"decision/condition":
            is_decision?"decision":"condition";

          std::string p_string=from_expr(ns, "", p);

          std::string comment_t=description+" `"+p_string+"' true";
          const irep_idt function=i_it->function;
          goto_program.insert_before_swap(i_it);
          // i_it->make_assertion(p);
          i_it->make_assertion(not_exprt(p));
          i_it->source_location=source_location;
          i_it->source_location.set_comment(comment_t);
          i_it->source_location.set(ID_coverage_criterion, coverage_criterion);
          i_it->source_location.set_property_class(property_class);
          i_it->source_location.set_function(function);

          std::string comment_f=description+" `"+p_string+"' false";
          goto_program.insert_before_swap(i_it);
          // i_it->make_assertion(not_exprt(p));
          i_it->make_assertion(p);
          i_it->source_location=source_location;
          i_it->source_location.set_comment(comment_f);
          i_it->source_location.set(ID_coverage_criterion, coverage_criterion);
          i_it->source_location.set_property_class(property_class);
          i_it->source_location.set_function(function);
        }

        std::set<exprt> controlling;
        // controlling=collect_mcdc_controlling(decisions);
        controlling=collect_mcdc_controlling_nested(decisions);
        remove_repetition(controlling);
        // for now, we restrict to the case of a single ''decision'';
        // however, this is not true, e.g., ''? :'' operator.
        minimize_mcdc_controlling(controlling, *decisions.begin());

        for(const auto &p : controlling)
        {
          std::string p_string=from_expr(ns, "", p);

          std::string description=
            "MC/DC independence condition `"+p_string+"'";

          const irep_idt function=i_it->function;
          goto_program.insert_before_swap(i_it);
          i_it->make_assertion(not_exprt(p));
          // i_it->make_assertion(p);
          i_it->source_location=source_location;
          i_it->source_location.set_comment(description);
          i_it->source_location.set(ID_coverage_criterion, coverage_criterion);
          i_it->source_location.set_property_class(property_class);
          i_it->source_location.set_function(function);
        }

        for(std::size_t i=0; i<both.size()*2+controlling.size(); i++)
          i_it++;
      }
      break;

    case coverage_criteriont::PATH:
      if(i_it->is_assert())
        i_it->make_skip();
      break;

    default:
      {
      }
    }
  }
}

/*******************************************************************\

Function: instrument_cover_goals

  Inputs:

 Outputs:

 Purpose:

\*******************************************************************/

void instrument_cover_goals(
  const symbol_tablet &symbol_table,
  goto_functionst &goto_functions,
  coverage_criteriont criterion,
  const coverage_goalst &goals,
  bool function_only,
  bool ignore_trivial)
{
  Forall_goto_functions(f_it, goto_functions)
  {
    if(f_it->first==goto_functions.entry_point() ||
<<<<<<< HEAD
       f_it->first==(CPROVER_PREFIX "initialize"))
=======
       f_it->first=="__CPROVER_initialize" ||
       f_it->second.is_hidden())
>>>>>>> c4412e92
      continue;

    instrument_cover_goals(
      symbol_table,
      f_it->second.body,
      criterion,
      goals,
      function_only,
      ignore_trivial);
  }
}

/*******************************************************************\

Function: instrument_cover_goals

  Inputs:

 Outputs:

 Purpose:

\*******************************************************************/

void instrument_cover_goals(
  const symbol_tablet &symbol_table,
  goto_functionst &goto_functions,
  coverage_criteriont criterion,
  bool function_only)
{
  // empty set of existing goals
  coverage_goalst goals;
  instrument_cover_goals(
    symbol_table,
    goto_functions,
    criterion,
    goals,
    function_only,
    false);
}

/*******************************************************************\

Function: instrument_cover_goals

  Inputs:

 Outputs:

 Purpose:

\*******************************************************************/

bool instrument_cover_goals(
  const cmdlinet &cmdline,
  const symbol_tablet &symbol_table,
  goto_functionst &goto_functions,
  message_handlert &msgh)
{
  messaget msg(msgh);
  std::list<std::string> criteria_strings=cmdline.get_values("cover");
  std::set<coverage_criteriont> criteria;
  bool keep_assertions=false;

  for(const auto &criterion_string : criteria_strings)
  {
    coverage_criteriont c;

    if(criterion_string=="assertion" || criterion_string=="assertions")
    {
      keep_assertions=true;
      c=coverage_criteriont::ASSERTION;
    }
    else if(criterion_string=="path" || criterion_string=="paths")
      c=coverage_criteriont::PATH;
    else if(criterion_string=="branch" || criterion_string=="branches")
      c=coverage_criteriont::BRANCH;
    else if(criterion_string=="location" || criterion_string=="locations")
      c=coverage_criteriont::LOCATION;
    else if(criterion_string=="decision" || criterion_string=="decisions")
      c=coverage_criteriont::DECISION;
    else if(criterion_string=="condition" || criterion_string=="conditions")
      c=coverage_criteriont::CONDITION;
    else if(criterion_string=="mcdc")
      c=coverage_criteriont::MCDC;
    else if(criterion_string=="cover")
      c=coverage_criteriont::COVER;
    else
    {
      msg.error() << "unknown coverage criterion "
                  << '\'' << criterion_string << '\''
                  << messaget::eom;
      return true;
    }

    criteria.insert(c);
  }

  if(keep_assertions && criteria_strings.size()>1)
  {
    msg.error() << "assertion coverage cannot currently be used together with "
                << "other coverage criteria" << messaget::eom;
    return true;
  }

  msg.status() << "Rewriting existing assertions as assumptions"
               << messaget::eom;

  if(!keep_assertions)
  {
    // turn assertions (from generic checks) into assumptions
    Forall_goto_functions(f_it, goto_functions)
    {
      goto_programt &body=f_it->second.body;
      Forall_goto_program_instructions(i_it, body)
      {
        if(i_it->is_assert())
          i_it->type=goto_program_instruction_typet::ASSUME;
      }
    }
  }

  // check existing test goals
  coverage_goalst existing_goals;
  if(cmdline.isset("existing-coverage"))
  {
    msg.status() << "Check existing coverage goals" << messaget::eom;
    // get file with covered test goals
    const std::string coverage=cmdline.get_value("existing-coverage");
    // get a coverage_goalst object
    if(coverage_goalst::get_coverage_goals(coverage, msgh, existing_goals))
    {
      msg.error() << "get_coverage_goals failed" << messaget::eom;
      return true;
    }
  }

  msg.status() << "Instrumenting coverage goals" << messaget::eom;

  for(const auto &criterion : criteria)
  {
    instrument_cover_goals(
      symbol_table,
      goto_functions,
      criterion,
      existing_goals,
      cmdline.isset("cover-function-only"),
      cmdline.isset("no-trivial-tests"));
  }

  goto_functions.update();
  return false;
}<|MERGE_RESOLUTION|>--- conflicted
+++ resolved
@@ -1367,16 +1367,11 @@
           source_locationt source_location=
             basic_blocks.source_location_map[block_nr];
 
-<<<<<<< HEAD
           // check whether the current goal already exists
           if(!goals.is_existing_goal(source_location) &&
              !source_location.get_file().empty() &&
-             source_location.get_file()[0]!='<' &&
+             !source_location.is_built_in() &&
              cover_curr_function)
-=======
-          if(!source_location.get_file().empty() &&
-             !source_location.is_built_in())
->>>>>>> c4412e92
           {
             std::string comment=
               "function "+id2string(i_it->function)+" block "+b;
@@ -1418,12 +1413,8 @@
         t->source_location.set_function(i_it->function);
       }
 
-<<<<<<< HEAD
-      if(i_it->is_goto() && !i_it->guard.is_true() && cover_curr_function)
-=======
-      if(i_it->is_goto() && !i_it->guard.is_true() &&
+      if(i_it->is_goto() && !i_it->guard.is_true() && cover_curr_function &&
          !i_it->source_location.is_built_in())
->>>>>>> c4412e92
       {
         std::string b=std::to_string(basic_blocks[i_it]);
         std::string true_comment=
@@ -1459,11 +1450,7 @@
         i_it->make_skip();
 
       // Conditions are all atomic predicates in the programs.
-<<<<<<< HEAD
-      if(cover_curr_function)
-=======
-      if(!i_it->source_location.is_built_in())
->>>>>>> c4412e92
+      if(cover_curr_function && !i_it->source_location.is_built_in())
       {
         const std::set<exprt> conditions=collect_conditions(i_it);
 
@@ -1503,11 +1490,7 @@
         i_it->make_skip();
 
       // Decisions are maximal Boolean combinations of conditions.
-<<<<<<< HEAD
-      if(cover_curr_function)
-=======
-      if(!i_it->source_location.is_built_in())
->>>>>>> c4412e92
+      if(cover_curr_function && !i_it->source_location.is_built_in())
       {
         const std::set<exprt> decisions=collect_decisions(i_it);
 
@@ -1551,11 +1534,7 @@
       // 3. Each condition in a decision takes every possible outcome
       // 4. Each condition in a decision is shown to independently
       //    affect the outcome of the decision.
-<<<<<<< HEAD
-      if(cover_curr_function)
-=======
-      if(!i_it->source_location.is_built_in())
->>>>>>> c4412e92
+      if(cover_curr_function && !i_it->source_location.is_built_in())
       {
         const std::set<exprt> conditions=collect_conditions(i_it);
         const std::set<exprt> decisions=collect_decisions(i_it);
@@ -1669,12 +1648,8 @@
   Forall_goto_functions(f_it, goto_functions)
   {
     if(f_it->first==goto_functions.entry_point() ||
-<<<<<<< HEAD
-       f_it->first==(CPROVER_PREFIX "initialize"))
-=======
-       f_it->first=="__CPROVER_initialize" ||
+       f_it->first==(CPROVER_PREFIX "initialize") ||
        f_it->second.is_hidden())
->>>>>>> c4412e92
       continue;
 
     instrument_cover_goals(
