--- conflicted
+++ resolved
@@ -26,28 +26,11 @@
   return add_axioms_for_concat(concat1, suf);
 }
 
-<<<<<<< HEAD
-/*******************************************************************\
-
-Function: string_constraint_generatort::add_axioms_for_insert
-
-  Inputs: function application with three arguments: two strings and an index
-
- Outputs: a new string expression
-
- Purpose: add axioms corresponding to the
-          StringBuilder.insert(int, CharSequence)
-          and StringBuilder.insert(int, CharSequence, int, int)
-          java functions
-
-\*******************************************************************/
-
-=======
-/// add axioms corresponding to the StringBuilder.insert(String) java function
+/// add axioms corresponding to the StringBuilder.insert(int, CharSequence) and
+/// StringBuilder.insert(int, CharSequence, int, int) java functions
 /// \par parameters: function application with three arguments: two strings and
 ///   an index
 /// \return a new string expression
->>>>>>> e9349f87
 string_exprt string_constraint_generatort::add_axioms_for_insert(
   const function_application_exprt &f)
 {
