--- conflicted
+++ resolved
@@ -14,40 +14,10 @@
 #include <util/prefix.h>
 #include <util/unicode.h>
 
-<<<<<<< HEAD
-/*******************************************************************\
-
-Function: string_constraint_generatort::add_axioms_for_constant
-
-  Inputs: a string constant
-
- Outputs: a string expression
-
- Purpose: add axioms saying the returned string expression should be equal
-          to the string constant
-
-\*******************************************************************/
-
-=======
-/// extract java string from symbol expression when they are encoded inside the
-/// symbol name
-/// \par parameters: a symbol expression representing a java literal
-/// \return a string constant
-irep_idt string_constraint_generatort::extract_java_string(
-  const symbol_exprt &s)
-{
-  std::string tmp=id2string(s.get_identifier());
-  std::string prefix("java::java.lang.String.Literal.");
-  assert(has_prefix(tmp, prefix));
-  std::string value=tmp.substr(prefix.length());
-  return irep_idt(value);
-}
-
 /// add axioms saying the returned string expression should be equal to the
 /// string constant
 /// \par parameters: a string constant
 /// \return a string expression
->>>>>>> e9349f87
 string_exprt string_constraint_generatort::add_axioms_for_constant(
   irep_idt sval, const refined_string_typet &ref_type)
 {
@@ -95,29 +65,11 @@
   return res;
 }
 
-<<<<<<< HEAD
-/*******************************************************************\
-
-Function: string_constraint_generatort::add_axioms_from_literal
-
-  Inputs:
-    f - function application with an argument which is a string literal
-        that is a constant with a string value.
-
- Outputs: string expression
-
- Purpose: add axioms to say that the returned string expression is equal to
-          the string literal
-
-\*******************************************************************/
-
-=======
 /// add axioms to say that the returned string expression is equal to the string
 /// literal
-/// \par parameters: function application with an argument which is a string
-///   literal
+/// \param f: function application with an argument which is a string literal
+/// that is a constant with a string value.
 /// \return string expression
->>>>>>> e9349f87
 string_exprt string_constraint_generatort::add_axioms_from_literal(
   const function_application_exprt &f)
 {
